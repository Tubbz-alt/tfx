# Lint as: python3
# Copyright 2020 Google LLC. All Rights Reserved.
#
# Licensed under the Apache License, Version 2.0 (the "License");
# you may not use this file except in compliance with the License.
# You may obtain a copy of the License at
#
#     http://www.apache.org/licenses/LICENSE-2.0
#
# Unless required by applicable law or agreed to in writing, software
# distributed under the License is distributed on an "AS IS" BASIS,
# WITHOUT WARRANTIES OR CONDITIONS OF ANY KIND, either express or implied.
# See the License for the specific language governing permissions and
# limitations under the License.
"""Base Stub Executor."""

from __future__ import absolute_import
from __future__ import division
from __future__ import print_function

import os
from typing import Any, Dict, List, Text, Optional

from absl import logging
import tensorflow as tf

from tfx import types
from tfx.components.base import base_executor
from tfx.utils import io_utils


class BaseStubExecutor(base_executor.BaseExecutor):
  """TFX base stub executor."""

  def __init__(self,
               component_id: Text,
               test_data_dir: Text,
               context: Optional[base_executor.BaseExecutor.Context] = None):
    """Initializes a BaseStubExecutor.

    Args:
      component_id: component id of a component associated with the stub
        executor.
      test_data_dir: The directory to test data (pipeline_recorder.py).
      context: context class for all executors.

    Raises:
      ValueError: If the recorded pipeline data doesn't exist at test_data_dir.
    """
    super(BaseStubExecutor, self).__init__(context)
    logging.info("Running StubExecutor, component_id %s", component_id)
    self._component_id = component_id
    self._test_data_dir = test_data_dir
    if not tf.io.gfile.exists(self._test_data_dir):
      raise ValueError("Must record pipeline in {}".format(self._test_data_dir))

  def Do(self, input_dict: Dict[Text, List[types.Artifact]],
         output_dict: Dict[Text, List[types.Artifact]],
         exec_properties: Dict[Text, Any]) -> None:
    """Copies over recorded data to pipeline output uri.

    Args:
      input_dict: Input dict from input key to a list of Artifacts.
      output_dict: Output dict from output key to a list of Artifacts.
      exec_properties: A dict of execution properties.

    Returns:
      None

    Raises:
      FileNotFoundError: If the recorded test data dir doesn't exist any more.
    """
    for output_key, artifact_list in output_dict.items():
      for idx, artifact in enumerate(artifact_list):
        dest = artifact.uri
<<<<<<< HEAD
        src = os.path.join(self._test_data_dir,
                           self._component_id,
                           output_key,
                           str(idx))
        if not tf.io.gfile.exists(src):
=======
        src = os.path.join(self._test_data_dir, self._component_id, output_key,
                           str(idx))
        if not os.path.exists(src):
>>>>>>> e30a951e
          raise FileNotFoundError("{} does not exist".format(src))
        io_utils.copy_dir(src, dest)
        logging.info("Finished copying from %s to %s", src, dest)<|MERGE_RESOLUTION|>--- conflicted
+++ resolved
@@ -73,17 +73,9 @@
     for output_key, artifact_list in output_dict.items():
       for idx, artifact in enumerate(artifact_list):
         dest = artifact.uri
-<<<<<<< HEAD
-        src = os.path.join(self._test_data_dir,
-                           self._component_id,
-                           output_key,
+        src = os.path.join(self._test_data_dir, self._component_id, output_key,
                            str(idx))
         if not tf.io.gfile.exists(src):
-=======
-        src = os.path.join(self._test_data_dir, self._component_id, output_key,
-                           str(idx))
-        if not os.path.exists(src):
->>>>>>> e30a951e
           raise FileNotFoundError("{} does not exist".format(src))
         io_utils.copy_dir(src, dest)
         logging.info("Finished copying from %s to %s", src, dest)