--- conflicted
+++ resolved
@@ -46,6 +46,7 @@
 from tfx.components.util import value_utils
 from tfx.proto import example_gen_pb2
 from tfx.proto import transform_pb2
+from tfx.types import artifact
 from tfx.types import artifact_utils
 from tfx.utils import import_utils
 from tfx.utils import io_utils
@@ -348,13 +349,9 @@
         artifact_utils.get_single_uri(input_dict[SCHEMA_KEY]))
     transform_output = artifact_utils.get_single_uri(
         output_dict[TRANSFORM_GRAPH_KEY])
-<<<<<<< HEAD
-    # TODO(b/161490287): move the split_names setting to executor for all
-    #                    components.
-    transform_example_artifact = artifact_utils.get_single_instance(
-        output_dict[TRANSFORMED_EXAMPLES_KEY])
-    transform_example_artifact.split_names = artifact_utils.encode_split_names(
-        splits_config.transform_splits)
+
+    temp_path = os.path.join(transform_output, _TEMP_DIR_IN_TRANSFORM_OUTPUT)
+    logging.debug('Using temp path %s for tft.beam', temp_path)
 
     analyze_data_paths = []
     for split in splits_config.analyze_splits:
@@ -362,21 +359,6 @@
       analyze_data_paths.append(io_utils.all_files_pattern(data_uri))
 
     transform_data_paths = []
-    transform_materialize_output_paths = []
-    for split in splits_config.transform_splits:
-      data_uri = artifact_utils.get_split_uri(input_dict[EXAMPLES_KEY], split)
-      transform_data_paths.append(io_utils.all_files_pattern(data_uri))
-      transformed_example = os.path.join(
-          artifact_utils.get_split_uri(
-              output_dict[TRANSFORMED_EXAMPLES_KEY], split),
-          _DEFAULT_TRANSFORMED_EXAMPLES_PREFIX)
-      transform_materialize_output_paths.append(transformed_example)
-=======
->>>>>>> 92e5f266
-
-    temp_path = os.path.join(transform_output, _TEMP_DIR_IN_TRANSFORM_OUTPUT)
-    logging.debug('Using temp path %s for tft.beam', temp_path)
-
     materialize_output_paths = []
     if output_dict.get(TRANSFORMED_EXAMPLES_KEY) is not None:
       transformed_example_artifact = artifact_utils.get_single_instance(
@@ -385,16 +367,15 @@
       # components.
       transformed_example_artifact.split_names = (
           artifact_utils.encode_split_names(artifact.DEFAULT_EXAMPLE_SPLITS))
-      transformed_train_output = artifact_utils.get_split_uri(
-          output_dict[TRANSFORMED_EXAMPLES_KEY], 'train')
-      transformed_eval_output = artifact_utils.get_split_uri(
-          output_dict[TRANSFORMED_EXAMPLES_KEY], 'eval')
-      materialize_output_paths = [
-          os.path.join(transformed_train_output,
-                       _DEFAULT_TRANSFORMED_EXAMPLES_PREFIX),
-          os.path.join(transformed_eval_output,
-                       _DEFAULT_TRANSFORMED_EXAMPLES_PREFIX)
-      ]
+
+      for split in splits_config.transform_splits:
+        data_uri = artifact_utils.get_split_uri(input_dict[EXAMPLES_KEY], split)
+        transform_data_paths.append(io_utils.all_files_pattern(data_uri))
+        transformed_example = os.path.join(
+            artifact_utils.get_split_uri(
+                output_dict[TRANSFORMED_EXAMPLES_KEY], split),
+            _DEFAULT_TRANSFORMED_EXAMPLES_PREFIX)
+        materialize_output_paths.append(transformed_example)
 
     def _GetCachePath(label, params_dict):
       if label not in params_dict:
@@ -428,13 +409,8 @@
 
     label_outputs = {
         labels.TRANSFORM_METADATA_OUTPUT_PATH_LABEL: transform_output,
-<<<<<<< HEAD
-        labels.TRANSFORM_MATERIALIZE_OUTPUT_PATHS_LABEL: 
-            transform_materialize_output_paths,
-=======
         labels.TRANSFORM_MATERIALIZE_OUTPUT_PATHS_LABEL:
             materialize_output_paths,
->>>>>>> 92e5f266
         labels.TEMP_OUTPUT_LABEL: str(temp_path),
     }
     cache_output = _GetCachePath('cache_output_path', output_dict)
